# File path: Sample_Data/vector_store/schema_manager.py
import logging
import os
import sys
from weaviate.classes.config import DataType, Configure
from datetime import datetime, timedelta
import random


# Configure logging
logging.basicConfig(level=logging.INFO, format='%(asctime)s - %(levelname)s - %(message)s')
logger = logging.getLogger(__name__)

def create_crypto_due_diligence_schema(client):
    """
    Create the CryptoDueDiligenceDocuments collection with all-MPNet embeddings.
    """
    try:
        # Check if collection already exists
        collection = client.collections.get("CryptoDueDiligenceDocuments")
        logger.info("CryptoDueDiligenceDocuments collection already exists")
        return collection
    except Exception:
        logger.info("Creating CryptoDueDiligenceDocuments collection")
        
        try:
            # Create the collection with all-MPNet vectorizer
            collection = client.collections.create(
                name="CryptoDueDiligenceDocuments",
                description="Collection for all documents related to crypto fund due diligence",
                vectorizer_config=Configure.Vectorizer.text2vec_transformers(),  # Use all-MPNet as default
                vector_index_config=Configure.VectorIndex.hnsw(
                    distance_metric=Configure.VectorIndex.Distance.cosine
                ),
                properties=[
                    # Basic document properties
                    {
                        "name": "content",
                        "data_type": DataType.TEXT,
                        "description": "Extracted text from the document"
                    },
                    {
                        "name": "source",
                        "data_type": DataType.TEXT,
                        "description": "Original file name or source"
                    },
                    {
                        "name": "document_type",
                        "data_type": DataType.TEXT,
                        "description": "Type of document"
                    },
                    {
                        "name": "title",
                        "data_type": DataType.TEXT,
                        "description": "Title or name of the document"
                    },
                    {
                        "name": "date",
                        "data_type": DataType.DATE,
                        "description": "Creation or publication date"
                    },
                    # Additional metadata fields
                    {
                        "name": "author_issuer",
                        "data_type": DataType.TEXT,
                        "description": "Author, issuer, or organization responsible"
                    },
                    {
                        "name": "category",
                        "data_type": DataType.TEXT,
                        "description": "Category (e.g., technical, legal, compliance, business)"
                    },
                    {
                        "name": "risk_score",
                        "data_type": DataType.NUMBER,
                        "description": "Risk assessment score (0-100)"
                    },
                    {
                        "name": "keywords",
                        "data_type": DataType.TEXT_ARRAY,
                        "description": "Key terms extracted from the document"
                    }
                ]
            )
            
            logger.info("Successfully created CryptoDueDiligenceDocuments collection")
            return collection
        except Exception as e:
            logger.error(f"Failed to create CryptoDueDiligenceDocuments collection: {e}")
            raise

def create_crypto_news_sentiment_schema(client):
    """
    Create the CryptoNewsSentiment collection with FinBERT embeddings.
    """
    try:
        # Check if collection already exists
        collection = client.collections.get("CryptoNewsSentiment")
        logger.info("CryptoNewsSentiment collection already exists")
        return collection
    except Exception:
        logger.info("Creating CryptoNewsSentiment collection")
        
        try:
            # Create the collection with custom vectorizer (we'll provide vectors from FinBERT)
            collection = client.collections.create(
                name="CryptoNewsSentiment",
                description="Collection for crypto news articles with sentiment analysis",
                vectorizer_config=Configure.Vectorizer.none(),  # We'll provide FinBERT vectors directly
                vector_index_config=Configure.VectorIndex.hnsw(
                    distance_metric=Configure.VectorIndex.Distance.cosine
                ),
                properties=[
                    {
                        "name": "source",
                        "data_type": DataType.TEXT,
                        "description": "Source of the news article"
                    },
                    {
                        "name": "title",
                        "data_type": DataType.TEXT,
                        "description": "Title of the news article"
                    },
                    {
                        "name": "url",
                        "data_type": DataType.TEXT,
                        "description": "URL of the news article"
                    },
                    {
                        "name": "content",
                        "data_type": DataType.TEXT,
                        "description": "Content of the news article"
                    },
                    {
                        "name": "date",
                        "data_type": DataType.DATE,
                        "description": "Publication date of the article"
                    },
                    {
                        "name": "authors",
                        "data_type": DataType.TEXT_ARRAY,
                        "description": "Authors of the article"
                    },
                    {
                        "name": "sentiment_label",
                        "data_type": DataType.TEXT,
                        "description": "Sentiment label (POSITIVE, NEUTRAL, NEGATIVE)"
                    },
                    {
                        "name": "sentiment_score",
                        "data_type": DataType.NUMBER,
                        "description": "Sentiment score (0-1)"
                    },
                    {
                        "name": "analyzed_at",
                        "data_type": DataType.DATE,
                        "description": "Timestamp when sentiment analysis was performed"
                    },
                    {
                        "name": "image_url",
                        "data_type": DataType.TEXT,
                        "description": "URL of the article's featured image"
                    },
                    {
                        "name": "related_assets",
                        "data_type": DataType.TEXT_ARRAY,
                        "description": "Cryptocurrency assets mentioned in the article"
                    }
                ]
            )
            
            logger.info("Successfully created CryptoNewsSentiment collection")
            return collection
        except Exception as e:
            logger.error(f"Failed to create CryptoNewsSentiment collection: {e}")
            raise
def create_user_documents_schema(client):
    """
    Create the UserDocuments collection for user-uploaded documents.
    """
    try:
        # Check if collection already exists
        collection = client.collections.get("UserDocuments")
        logger.info("UserDocuments collection already exists")
        return collection
    except Exception:
        logger.info("Creating UserDocuments collection")
        
        try:
            # Create the collection with proper vector configuration
            collection = client.collections.create(
                name="UserDocuments",
                description="Collection for user-uploaded due diligence documents",
                vectorizer_config=Configure.Vectorizer.none(),  # We'll provide vectors directly
                vector_index_config=Configure.VectorIndex.hnsw(
                    distance_metric=Configure.VectorIndex.Distance.cosine
                ),
                properties=[
                    # Basic document properties
                    {
                        "name": "content",
                        "data_type": DataType.TEXT,
                        "description": "Extracted text from the document"
                    },
                    {
                        "name": "source",
                        "data_type": DataType.TEXT,
                        "description": "Original file name or source"
                    },
                    {
                        "name": "document_type",
                        "data_type": DataType.TEXT,
                        "description": "Type of document"
                    },
                    {
                        "name": "title",
                        "data_type": DataType.TEXT,
                        "description": "Title or name of the document"
                    },
                    {
                        "name": "date",
                        "data_type": DataType.DATE,
                        "description": "Creation or publication date"
                    },
                    # User tracking
                    {
                        "name": "user_id",
                        "data_type": DataType.TEXT,
                        "description": "ID of the user who uploaded the document"
                    },
                    {
                        "name": "upload_date",
                        "data_type": DataType.DATE,
                        "description": "Date when document was uploaded" 
                    },
                    {
                        "name": "is_public",
                        "data_type": DataType.BOOLEAN,
                        "description": "Whether the document is publicly accessible"
                    },
                    # Additional metadata fields
                    {
                        "name": "author_issuer",
                        "data_type": DataType.TEXT,
                        "description": "Author, issuer, or organization responsible"
                    },
                    {
                        "name": "category",
                        "data_type": DataType.TEXT,
                        "description": "Category (e.g., technical, legal, compliance, business)"
                    },
                    {
                        "name": "risk_score",
                        "data_type": DataType.NUMBER,
                        "description": "Risk assessment score (0-100)"
                    },
                    {
                        "name": "keywords",
                        "data_type": DataType.TEXT_ARRAY,
                        "description": "Key terms extracted from the document"
                    },
                    # Extracted entities
                    {
                        "name": "org_entities",
                        "data_type": DataType.TEXT_ARRAY,
                        "description": "Organization entities mentioned in the document"
                    },
                    {
                        "name": "person_entities",
                        "data_type": DataType.TEXT_ARRAY,
                        "description": "Person entities mentioned in the document"
                    },
                    {
                        "name": "location_entities",
                        "data_type": DataType.TEXT_ARRAY,
                        "description": "Location entities mentioned in the document"
                    },
                    {
                        "name": "file_size",
                        "data_type": DataType.INT,
                        "description": "File size in bytes"
                    },
                    {
                        "name": "file_type",
                        "data_type": DataType.TEXT,
                        "description": "File type (e.g., PDF, DOCX, TXT)"
                    },
                    {
                        "name": "processing_status",
                        "data_type": DataType.TEXT,
                        "description": "Status of document processing (pending, processing, completed, failed)"
                    },
                    {
                        "name": "notes",
                        "data_type": DataType.TEXT,
                        "description": "User-provided notes about the document"
                    },
                    {
                        "name": "crypto_entities",
                        "data_type": DataType.TEXT_ARRAY,
                        "description": "Cryptocurrency entities mentioned in the document"
                    },
                    {
                        "name": "risk_factors",
                        "data_type": DataType.TEXT_ARRAY,
                        "description": "Risk factors identified in the document"
                    }
                ]
            )
            
            logger.info("Successfully created UserDocuments collection")
            return collection
        except Exception as e:
            logger.error(f"Failed to create UserDocuments collection: {e}")
            raise

def create_market_metrics_schema(client):
    """
    Create the MarketMetrics collection without embeddings.
    """
    try:
        # Check if collection already exists
        collection = client.collections.get("MarketMetrics")
        logger.info("MarketMetrics collection already exists")
        return collection
    except Exception:
        logger.info("Creating MarketMetrics collection")
        
        try:
            # Create the collection without vectorizer
            collection = client.collections.create(
                name="MarketMetrics",
                description="Collection for cryptocurrency market metrics",
                vectorizer_config=Configure.Vectorizer.none(),  # No vectorizer needed
                properties=[
                    {
                        "name": "symbol",
                        "data_type": DataType.TEXT,
                        "description": "Cryptocurrency symbol (e.g., BTCUSDT)"
                    },
                    {
                        "name": "source",
                        "data_type": DataType.TEXT,
                        "description": "Data source (e.g., binance, coingecko)"
                    },
                    {
                        "name": "price",
                        "data_type": DataType.NUMBER,
                        "description": "Current price in USD"
                    },
                    {
                        "name": "market_cap",
                        "data_type": DataType.NUMBER,
                        "description": "Market capitalization"
                    },
                    {
                        "name": "volume_24h",
                        "data_type": DataType.NUMBER,
                        "description": "24h trading volume"
                    },
                    {
                        "name": "price_change_24h",
                        "data_type": DataType.NUMBER,
                        "description": "24h price change percentage"
                    },
                    {
                        "name": "timestamp",
                        "data_type": DataType.DATE,
                        "description": "Data timestamp"
                    }
                ]
            )
            
            logger.info("Successfully created MarketMetrics collection")
            return collection
        except Exception as e:
            logger.error(f"Failed to create MarketMetrics collection: {e}")
            raise

def create_crypto_time_series_schema(client):
    """
    Create the CryptoTimeSeries collection without embeddings.
    Fixed to use correct data types.
    """
    try:
        # Check if collection already exists
        collection = client.collections.get("CryptoTimeSeries")
        logger.info("CryptoTimeSeries collection already exists")
        return collection
    except Exception:
        logger.info("Creating CryptoTimeSeries collection")
        
        try:
            # Create the collection without vectorizer
            collection = client.collections.create(
                name="CryptoTimeSeries",
                description="Historical price data from various exchanges",
                vectorizer_config=Configure.Vectorizer.none(),  # No vectorizer needed
                properties=[
                    {
                        "name": "symbol",
                        "dataType": ["text"],
                        "description": "Cryptocurrency symbol (e.g., BTCUSDT)"
                    },
                    {
                        "name": "exchange",
                        "dataType": ["text"],
                        "description": "Exchange (e.g., Binance, Coinbase)"
                    },
                    {
                        "name": "timestamp",
                        "dataType": ["date"],
                        "description": "Data timestamp"
                    },
                    {
                        "name": "open",
                        "dataType": ["number"],  # Using number type for price values
                        "description": "Opening price"
                    },
                    {
                        "name": "high",
                        "dataType": ["number"],  # Using number type for price values
                        "description": "Highest price"
                    },
                    {
                        "name": "low",
                        "dataType": ["number"],  # Using number type for price values
                        "description": "Lowest price"
                    },
                    {
                        "name": "close",
                        "dataType": ["number"],  # Using number type for price values
                        "description": "Closing price"
                    },
                    {
                        "name": "volume",
                        "dataType": ["number"],  # Using number type for volume (FIXED)
                        "description": "Trading volume"
                    },
                    {
                        "name": "interval",
                        "dataType": ["text"],
                        "description": "Time interval (e.g., 1d, 1h, 15m)"
                    }
                ]
            )
            
            logger.info("Successfully created CryptoTimeSeries collection")
            return collection
        except Exception as e:
            logger.error(f"Failed to create CryptoTimeSeries collection: {str(e)}")
            raise

def create_onchain_analytics_schema(client):
    """
    Create the OnChainAnalytics collection without embeddings.
    """
    try:
        # Check if collection already exists
        collection = client.collections.get("OnChainAnalytics")
        logger.info("OnChainAnalytics collection already exists")
        return collection
    except Exception:
        logger.info("Creating OnChainAnalytics collection")
        
        try:
            # Create the collection without vectorizer
            collection = client.collections.create(
                name="OnChainAnalytics",
                description="Blockchain wallet analytics and transaction data",
                vectorizer_config=Configure.Vectorizer.none(),  # No vectorizer needed
                properties=[
                    {
                        "name": "address",
                        "data_type": DataType.TEXT,
                        "description": "Wallet or contract address"
                    },
                    {
                        "name": "blockchain",
                        "data_type": DataType.TEXT,
                        "description": "Blockchain network (ethereum, binance, etc.)"
                    },
                    {
                        "name": "entity_type",
                        "data_type": DataType.TEXT,
                        "description": "Type of entity (wallet, contract, token)"
                    },
                    {
                        "name": "transaction_count",
                        "data_type": DataType.INT,
                        "description": "Total number of transactions"
                    },
                    {
                        "name": "token_transaction_count",
                        "data_type": DataType.INT,
                        "description": "Total number of token transactions"
                    },
                    {
                        "name": "total_received",
                        "data_type": DataType.NUMBER,
                        "description": "Total value received in native currency"
                    },
                    {
                        "name": "total_sent",
                        "data_type": DataType.NUMBER,
                        "description": "Total value sent in native currency"
                    },
                    {
                        "name": "balance",
                        "data_type": DataType.NUMBER,
                        "description": "Current balance in native currency"
                    },
                    {
                        "name": "first_activity",
                        "data_type": DataType.DATE,
                        "description": "Timestamp of first activity"
                    },
                    {
                        "name": "last_activity",
                        "data_type": DataType.DATE,
                        "description": "Timestamp of most recent activity"
                    },
                    {
                        "name": "active_days",
                        "data_type": DataType.INT,
                        "description": "Number of days between first and last activity"
                    },
                    {
                        "name": "unique_interactions",
                        "data_type": DataType.INT,
                        "description": "Number of unique addresses interacted with"
                    },
                    {
                        "name": "contract_interactions",
                        "data_type": DataType.INT,
                        "description": "Number of contract interactions"
                    },
                    {
                        "name": "tokens",
                        "data_type": DataType.TEXT_ARRAY,
                        "description": "Token symbols held by this address"
                    },
                    {
                        "name": "risk_score",
                        "data_type": DataType.NUMBER,
                        "description": "Risk assessment score (0-100)"
                    },
                    {
                        "name": "risk_level",
                        "data_type": DataType.TEXT,
                        "description": "Risk level category"
                    },
                    {
                        "name": "risk_factors",
                        "data_type": DataType.TEXT_ARRAY,
                        "description": "Identified risk factors"
                    },
                    {
                        "name": "related_fund",
                        "data_type": DataType.TEXT,
                        "description": "Related crypto fund name if applicable"
                    },
                    {
                        "name": "analysis_timestamp",
                        "data_type": DataType.DATE,
                        "description": "When this analysis was performed"
                    }
                ]
            )
            
            logger.info("Successfully created OnChainAnalytics collection")
            return collection
        except Exception as e:
            logger.error(f"Failed to create OnChainAnalytics collection: {e}")
            raise

def create_forecast_schema(client):
    """
    Create the Forecast collection if it doesn't exist.
    
    Args:
        client: Weaviate client
        
    Returns:
        The created or existing collection
    """
    try:
        # Check if collection already exists
        collection = client.collections.get("Forecast")
        logger.info("Forecast collection already exists")
        return collection
    except Exception:
        logger.info("Creating Forecast collection")
        
        try:
            # Create the collection without vectorizer since we don't need embeddings
            collection = client.collections.create(
                name="Forecast",
                description="Collection for cryptocurrency price forecasts",
                vectorizer_config=Configure.Vectorizer.none(),  # No vectorizer needed
                properties=[
                    # Basic forecast metadata
                    {
                        "name": "symbol",
                        "data_type": DataType.TEXT,
                        "description": "Cryptocurrency symbol (e.g., BTCUSDT)"
                    },
                    {
                        "name": "forecast_timestamp",
                        "data_type": DataType.DATE,
                        "description": "When the forecast was generated"
                    },
                    {
                        "name": "model_name",
                        "data_type": DataType.TEXT,
                        "description": "Name of the model used for forecasting"
                    },
                    {
                        "name": "model_type",
                        "data_type": DataType.TEXT,
                        "description": "Type of forecasting model (e.g., chronos, ensemble, lstm)"
                    },
                    {
                        "name": "days_ahead",
                        "data_type": DataType.INT,
                        "description": "Number of days in the forecast horizon"
                    },
                    
                    # Current market state
                    {
                        "name": "current_price",
                        "data_type": DataType.NUMBER,
                        "description": "Current price at time of forecast"
                    },
                    
                    # Forecast data
                    {
                        "name": "forecast_dates",
                        "data_type": DataType.DATE_ARRAY,
                        "description": "Array of forecast dates"
                    },
                    {
                        "name": "forecast_values",
                        "data_type": DataType.NUMBER_ARRAY,
                        "description": "Array of forecasted price values (typically median forecast)"
                    },
                    {
                        "name": "lower_bounds",
                        "data_type": DataType.NUMBER_ARRAY,
                        "description": "Array of lower confidence interval bounds"
                    },
                    {
                        "name": "upper_bounds",
                        "data_type": DataType.NUMBER_ARRAY,
                        "description": "Array of upper confidence interval bounds"
                    },
                    
                    # Forecast statistics
                    {
                        "name": "final_forecast",
                        "data_type": DataType.NUMBER,
                        "description": "Final forecasted price value"
                    },
                    {
                        "name": "change_pct",
                        "data_type": DataType.NUMBER,
                        "description": "Forecasted percentage change from current price"
                    },
                    {
                        "name": "trend",
                        "data_type": DataType.TEXT,
                        "description": "Overall trend description (e.g., bullish, bearish, neutral)"
                    },
                    {
                        "name": "probability_increase",
                        "data_type": DataType.NUMBER,
                        "description": "Probability of price increase (0-100)"
                    },
                    {
                        "name": "average_uncertainty",
                        "data_type": DataType.NUMBER,
                        "description": "Average uncertainty in the forecast (%)"
                    },
                    {
                        "name": "insight",
                        "data_type": DataType.TEXT,
                        "description": "Text description of forecast insights"
                    },
                    
                    # Image storage
                    {
                        "name": "plot_path",
                        "data_type": DataType.TEXT,
                        "description": "Path to the forecast plot image"
                    },
                    {
                        "name": "plot_image",
                        "data_type": DataType.BLOB,
                        "description": "Base64 encoded forecast plot image"
                    }
                ]
            )
            
            logger.info("Successfully created Forecast collection")
            return collection
        except Exception as e:
            logger.error(f"Failed to create Forecast collection: {e}")
            raise

def setup_all_schemas(client):
    """Setup all required schemas"""
    try:
        create_crypto_due_diligence_schema(client)
        create_crypto_news_sentiment_schema(client)
        create_market_metrics_schema(client)
        create_crypto_time_series_schema(client)
        create_onchain_analytics_schema(client)
<<<<<<< HEAD
        create_forecast_schema(client)  # Added forecast schema
=======
        create_user_documents_schema(client)
>>>>>>> f481204f
        logger.info("✅ All collections created successfully")
        return True
    except Exception as e:
        logger.error(f"Error setting up schemas: {e}")
        return False

if __name__ == "__main__":
    # 🔧 Add the root of your project to the Python path
    project_root = os.path.abspath(os.path.join(os.path.dirname(__file__), "..", ".."))
    sys.path.append(project_root)

    from Sample_Data.vector_store.weaviate_client import get_weaviate_client
    
    client = get_weaviate_client()
    try:
        success = setup_all_schemas(client)
        if success:
            print("All schemas set up successfully!")
        else:
            print("Failed to set up schemas")
    finally:
        client.close()<|MERGE_RESOLUTION|>--- conflicted
+++ resolved
@@ -715,11 +715,8 @@
         create_market_metrics_schema(client)
         create_crypto_time_series_schema(client)
         create_onchain_analytics_schema(client)
-<<<<<<< HEAD
+        create_user_documents_schema(client)
         create_forecast_schema(client)  # Added forecast schema
-=======
-        create_user_documents_schema(client)
->>>>>>> f481204f
         logger.info("✅ All collections created successfully")
         return True
     except Exception as e:
