--- conflicted
+++ resolved
@@ -44,10 +44,6 @@
         self.client = None
     
     def connect(self):
-<<<<<<< HEAD
-        """Connect to Weaviate with improved reconnection logic"""
-        return self.ensure_connection()
-=======
         """Connect to Weaviate with improved error handling and reconnection logic"""
         try:
             # If client exists but is not connected, try to reconnect
@@ -83,7 +79,6 @@
         except Exception as e:
             logger.error(f"Failed to connect to Weaviate: {e}")
             return False
->>>>>>> 07c09f1d
     
     def close(self):
         """Close the Weaviate connection"""
