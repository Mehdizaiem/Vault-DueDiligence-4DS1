--- conflicted
+++ resolved
@@ -17,15 +17,11 @@
     "@types/three": "^0.175.0",
     "axios": "^1.8.4",
     "chart.js": "^4.4.9",
-<<<<<<< HEAD
     "class-variance-authority": "^0.7.1",
     "clsx": "^2.1.1",
     "csv-parse": "^5.6.0",
     "date-fns": "^4.1.0",
     "framer-motion": "^12.9.2",
-=======
-    "csv-parse": "^5.6.0",
->>>>>>> 936d998b
     "geist": "^1.3.1",
     "lucide-react": "^0.474.0",
     "next": "13.5.8",
