--- conflicted
+++ resolved
@@ -1,13 +1,10 @@
-<<<<<<< HEAD
 import { type ClassValue, clsx } from "clsx"
 import { twMerge } from "tailwind-merge"
 
 export function cn(...inputs: ClassValue[]) {
   return twMerge(clsx(inputs))
 }
-=======
 // utils.ts
-export function cn(...args: any[]) {
+export function cn1(...args: any[]) {
     return args.filter(Boolean).join(" ");
-  }
->>>>>>> cc64ad84
+  }